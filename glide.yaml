package: github.com/m3db/m3cluster
import:
- package: github.com/m3db/m3x
<<<<<<< HEAD
  version: a35dcd8fbd6f764e0579f6e1fad598e4fbffcb13
=======
  version: 29bc232d9ad2e6c4a1804ccce095bb730fb1c6bc
>>>>>>> cb17a54d

- package: google.golang.org/grpc
  version: 1.7.3

- package: github.com/coreos/etcd
  version: 3.2.10
  subpackages:
  - clientv3
  - integration
  - embed

- package: github.com/golang/mock
  version: ^1
  subpackages:
  - gomock
  - mockgen

- package: github.com/golang/protobuf
  version: 5a0f697c9ed9d68fef0116532c6e05cfeae00e55
  subpackages:
  - proto

- package: github.com/prometheus/client_model
  version: fa8ad6fec33561be4280a8f0514318c79d7f6cb6

- package: github.com/prometheus/common
  version: 9e0844febd9e2856f839c9cb974fbd676d1755a8

- package: github.com/uber-go/tally
  version: ^3.0.0 # ie >= 3.0.0, < 4.0.0

- package: github.com/apache/thrift
  version: 9549b25c77587b29be4e0b5c258221a4ed85d37a

- package: go.uber.org/atomic
  version: ^1

- package: golang.org/x/crypto
  version: 1351f936d976c60a0a48d728281922cf63eafb8d
  repo: https://github.com/golang/crypto
  vcs: git

- package: golang.org/x/net
  version: ab5485076ff3407ad2d02db054635913f017b0ed
  repo: https://github.com/golang/net
  vcs: git

- package: golang.org/x/sys
  version: d4feaf1a7e61e1d9e79e6c4e76c6349e9cab0a03
  repo: https://github.com/golang/sys
  vcs: git

- package: golang.org/x/time
  version: a4bde12657593d5e90d0533a3e4fd95e635124cb
  repo: https://github.com/golang/time
  vcs: git

testImport:
- package: github.com/stretchr/testify
  version: d77da356e56a7428ad25149ca77381849a6a5232
  subpackages:
  - assert
  - require

- package: github.com/fortytw2/leaktest
  version: ^1.1.0<|MERGE_RESOLUTION|>--- conflicted
+++ resolved
@@ -1,17 +1,13 @@
 package: github.com/m3db/m3cluster
 import:
 - package: github.com/m3db/m3x
-<<<<<<< HEAD
-  version: a35dcd8fbd6f764e0579f6e1fad598e4fbffcb13
-=======
   version: 29bc232d9ad2e6c4a1804ccce095bb730fb1c6bc
->>>>>>> cb17a54d
 
 - package: google.golang.org/grpc
   version: 1.7.3
 
 - package: github.com/coreos/etcd
-  version: 3.2.10
+  version: 3.2.10 
   subpackages:
   - clientv3
   - integration
